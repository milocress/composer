--- conflicted
+++ resolved
@@ -31,15 +31,9 @@
 
     Args:
         module (torch.nn.Module): A PyTorch neural network module.
-<<<<<<< HEAD
-        loss (str, optional): Loss function to use. E.g. 'soft_cross_entropy' or 'bce'
-            (binary cross entropy). Loss function must be in :mod:`~composer.loss.loss`.
-            Default: ``'soft_cross_entropy'``".      
-=======
         loss_name (str, optional): Loss function to use. E.g. 'soft_cross_entropy' or
             'binary_cross_entropy_with_logits'. Loss function must be in
             :mod:`~composer.loss.loss`. Default: ``'soft_cross_entropy'``".      
->>>>>>> caf074b8
 
     Returns:
         ComposerClassifier: An instance of :class:`.ComposerClassifier`.
@@ -57,27 +51,16 @@
 
     num_classes: Optional[int] = None
 
-<<<<<<< HEAD
-    def __init__(self, module: torch.nn.Module, loss: str = "soft_cross_entropy") -> None:
-=======
     def __init__(self, module: torch.nn.Module, loss_name: str = "soft_cross_entropy") -> None:
->>>>>>> caf074b8
         super().__init__()
         self.train_acc = Accuracy()
         self.val_acc = Accuracy()
         self.val_loss = CrossEntropy()
         self.module = module
-<<<<<<< HEAD
-        if loss not in loss_registry.keys():
-            raise ValueError(f"Unrecognized loss function: {loss}. Please ensure the "
-                             "specified loss function is present in composer.loss.loss.py")
-        self._loss_fxn = loss_registry[loss]
-=======
         if loss_name not in loss_registry.keys():
             raise ValueError(f"Unrecognized loss function: {loss_name}. Please ensure the "
                              "specified loss function is present in composer.loss.loss.py")
         self._loss_fxn = loss_registry[loss_name]
->>>>>>> caf074b8
 
         if hasattr(self.module, "num_classes"):
             self.num_classes = getattr(self.module, "num_classes")
