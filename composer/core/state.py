# Copyright 2022 MosaicML Composer authors
# SPDX-License-Identifier: Apache-2.0

"""The state of the trainer."""
from __future__ import annotations

import collections.abc
import logging
import textwrap
import warnings
from collections import OrderedDict
from contextlib import contextmanager
from typing import TYPE_CHECKING, Any, Callable, Dict, Iterable, List, Optional, Sequence, Union, cast
from unittest.mock import MagicMock

import numpy as np
import torch
import torch.nn.modules.utils
from packaging import version
from torch.distributed.fsdp import FullyShardedDataParallel as FSDP
from torch.distributed.fsdp.fully_sharded_data_parallel import (
    FullOptimStateDictConfig,
    FullStateDictConfig,
    ShardedOptimStateDictConfig,
    StateDictType,
)
from torch.nn.parallel import DistributedDataParallel
from torch.optim import Optimizer
from torch.optim.lr_scheduler import LRScheduler
from torch.utils.data import DataLoader, Dataset
from torchmetrics import Metric

from composer.utils.warnings import VersionedDeprecationWarning

if version.parse(torch.__version__) >= version.parse('2.3.0'):
    from torch.amp.grad_scaler import GradScaler  # type: ignore
else:
    from torch.cuda.amp.grad_scaler import GradScaler  # type: ignore

from composer.core.data_spec import DataSpec
from composer.core.event import Event
from composer.core.precision import Precision
from composer.core.serializable import Serializable
from composer.core.time import Time, Timestamp, TimeUnit, ensure_time
from composer.devices import Device
from composer.utils import (
    batch_get,
    batch_set,
    dist,
    ensure_tuple,
    get_composer_env_dict,
    is_model_deepspeed,
    reproducibility,
)

if TYPE_CHECKING:
    import deepspeed

    from composer.core.algorithm import Algorithm
    from composer.core.callback import Callback
    from composer.core.evaluator import Evaluator
    from composer.core.passes import AlgorithmPass
    from composer.loggers import Logger
    from composer.profiler import Profiler

__all__ = ['State']

log = logging.getLogger(__name__)


@contextmanager
def fsdp_state_dict_type_context(module: torch.nn.Module, state_dict_type: str = 'full'):
    """Context manager for materializing or loading an fsdp module's state dict.

    Args:
        module (torch.nn.Module): The torch module that you want to call `state_dict()`
            or `load_state_dict()` on.
        state_dict_type (str, optional): which of the three state dict types you want to use.
            choices are ['full', 'sharded']. Defaults to 'full'.
            * 'full': the full, unsharded state dict materialized only on rank 0 with cpu_offload if necessary
            * 'sharded': the sharded, unflattened state_dict, where each rank only gets a single shard.
            See torch.distributed.fsdp.StateDictType for more info.

    Raises:
        NotImplementedError: if you specify a state_dict_type not in ['full', 'sharded'].
    """
    # Torch forgot to put ShardedStateDictConfig in torch/distributed/fsdp/__init__.py, so we
    # have to import it this way.
    from torch.distributed.fsdp.fully_sharded_data_parallel import ShardedStateDictConfig

    fsdp_state_dict_type = None
    state_dict_config = None
    optim_state_dict_config = None
    # Full is the full monolithic state dict materialized in memory on just rank 0
    # with offloading to cpu if necessary
    if state_dict_type == 'full':
        fsdp_state_dict_type = StateDictType.FULL_STATE_DICT
        state_dict_config = FullStateDictConfig(offload_to_cpu=True, rank0_only=True)
        optim_state_dict_config = FullOptimStateDictConfig(offload_to_cpu=True, rank0_only=True)

    # Sharded is sharded state dict, but unflattened parameters (not useful for FSDP, but
    # useful if you plan to use the state dict outside of FSDP).
    elif state_dict_type == 'sharded':
        fsdp_state_dict_type = StateDictType.SHARDED_STATE_DICT
        state_dict_config = ShardedStateDictConfig()
        state_dict_config = ShardedStateDictConfig(offload_to_cpu=True)
        optim_state_dict_config = ShardedOptimStateDictConfig()

    else:
        raise NotImplementedError(f'No valid FSDP state_dict_type for {state_dict_type}')

    with FSDP.state_dict_type(
        module,
        state_dict_type=fsdp_state_dict_type,
        state_dict_config=state_dict_config,
        optim_state_dict_config=optim_state_dict_config,
    ):
        yield


def fsdp_get_optim_state_dict(
    model: torch.nn.Module,
    optim: torch.optim.Optimizer,
    state_dict_type: str = 'full',
) -> Dict[str, Any]:
    """Materializes a given model's optimizer's state_dict.

    Args:
        model (torch.nn.Module): The model that the optimizer corresponds to.
        optim (torch.optim.Optimizer): The optimizer that you want a state dict for.
        state_dict_type (str, optional): which of the three state dict types you want to use.
            choices are ['full', 'sharded']. Defaults to 'full'.
            * 'full': the full, unsharded state dict materialized only on rank 0
            * 'sharded': the sharded, unflattened state_dict, where each rank only gets a single shard.

    Raises:
        NotImplementedError: if you specify a state_dict_type not in ['full', 'sharded'].

    Returns:
        Dict[str, Any]: The state_dict for the given optimizer.
    """
    with fsdp_state_dict_type_context(module=model, state_dict_type=state_dict_type):
        return FSDP.optim_state_dict(model, optim)  # type: ignore


def _legacy_optim_state_dict_to_load(
    optim_state_dict: Optional[Dict[str, Any]],
    model: torch.nn.Module,
    optim: torch.optim.Optimizer,
    state_dict_type: str = 'full',
):
    if state_dict_type == 'sharded':
        # Optimizer and optimizer state dict are already sharded, but not
        # flattened, so we flatten the state dict then load it.
        assert optim_state_dict is not None
        flattened_optim_state_dict = FSDP.flatten_sharded_optim_state_dict(
            sharded_optim_state_dict=optim_state_dict,
            model=model,
            optim=optim,
        )
        return flattened_optim_state_dict
    else:  # fsdp_state_dict_type == 'full'
        # FSDP enabled, but fsdp_state_dict is set to 'full', so the state dict
        # is a full state dict and we must shard and flatten it first before loading it.
        sharded_optim_state_dict = FSDP.scatter_full_optim_state_dict(
            full_optim_state_dict=optim_state_dict,
            model=model,
        )
        return sharded_optim_state_dict


def get_fsdp_sharded_optim_state_dict(full_optim_state_dict: Dict[str, Any], model: torch.nn.Module):
    from torch.distributed.fsdp import FullyShardedDataParallel as FSDP
    log.debug(
        f'Scattering optimizer state dict with keys {full_optim_state_dict.keys()} and model of type {type(model)}',
    )
    return FSDP.scatter_full_optim_state_dict(full_optim_state_dict=full_optim_state_dict, model=model)


def get_fsdp_full_optim_state_dict(model: torch.nn.Module, optim: torch.optim.Optimizer, rank0_only: bool = True):
    return FSDP.full_optim_state_dict(model=model, optim=optim, rank0_only=rank0_only)


def _ensure_backwards_compatible_checkpointing(state_dict: Dict[str, Any]):
    # v0.4.1 removed the leading underscores for the keys in the state_dict
    # It also renamed _is_model_ddp_wrapped to is_model_ddp
    state = {}
    for attribute_name, serialized_value in state_dict.items():
        if attribute_name == '_is_model_ddp_wrapped':
            attribute_name = 'is_model_ddp'
        if attribute_name.startswith('_'):
            attribute_name = attribute_name[1:]
        state[attribute_name] = serialized_value
    return state


_STATE_DICT_SERIALIZED_ATTRIBUTES = [
    # List of attributes that are serialized with state_dict
    # Only the attributes listed in state.serialized_attributes will actually be saved.
    'model',
    'optimizers',
    'schedulers',
    'algorithms',
    'callbacks',
    'scaler',
    'timestamp',
]


class State(Serializable):
    """The state of the trainer.

    Contains variables that the trainer tracks throughout the training loop. Note that all the necessary parts (i.e.,
    :attr:`serialized_attributes`) of state are serialized when the trainer is checkpointed so that it can be used to
    restore the trainer and continue training from a checkpoint.  :mod:`~composer.algorithms` are able to modify an
    instance of this class in-place.

    .. note::

        An instance of this class is automatically constructed by the :class:`~.Trainer` constructor. A user need
        not instantiate this class.

    Args:
        model (torch.nn.Module): The model, typically as a subclass of :class:`~.ComposerModel`.
        rank_zero_seed (int): The seed used on the rank zero process. It is assumed that each rank's seed is
            ``rank_zero_seed + dist.get_global_rank()``.
        run_name (str): The name for this training run.
        device (Device): The device used by this process. The trainer moves the model and loaded data to this device.
        device_train_microbatch_size (int | float, optional): The microbatch size for each device during training.
        auto_microbatching (bool, optional): Whether automatic microbatching is enabled.
        train_dataloader (Iterable, optional): Dataloader used for training
        evaluators (Evaluator | Evaluators, optional): :class:`.Evaluator` used for evaluation.
        dataloader (Iterable, optional): The active DataLoader.
        dataloader_len (int | Time[int], optional): The number of batches per dataloader iteration (e.g. epoch).
            The trainer will yield the first ``dataloader_len`` batches per iteration. If ``-1`` (the default),
            the entire dataloader will be iterated over.
        dataloader_label (str, optional): The name for the dataloader. Required if ``dataloader`` is specified.
            (default: ``None``)

            By convention, the training dataloader is called ``'train'``. The evaluator dataloader is called
            ``'eval'``, or when multiple evaluators are used, the name of the evaluator.
        dataset_state (Dict[str, Any], optional): Mapping of dataset split to its iteration state for resumption.
        dataset_resumption (Dict[str, Any], optional): Mapping of dataset split to whether resumption is used.
        max_duration (str | Time, optional): The maximum duration to train for. (default: ``None``)
        precision (str | Precision): The numerical precision to use for training. See :class:`~.Precision` for
            the supported precisions.
        precision_config (Optional[Dict[str, Any]]): The config for FP8 scaling strategy. See parameters for
            `DelayedScaling <https://docs.nvidia.com/deeplearning/transformer-engine/user-guide/api/common.html?highlight=delayedscaling#transformer_engine.common.recipe.DelayedScaling>`_.
        optimizers (torch.optim.Optimizer | Sequence[torch.optim.Optimizer], optional): The optimizer being used to
            train the model. Multiple optimizers are not currently supported.
        schedulers (LRScheduler | Sequence[LRScheduler], optional):
            The learning rate scheduler (can also be a list or tuple of schedulers).
        scaler (torch.amp.GradScaler, optional): The gradient scaler in use for mixed precision training.
        save_metrics (bool, optional): Whether to save metrics in state_dict.
        algorithms (Algorithm | Sequence[Algorithm], optional): The algorithms used for training.
        callbacks (Callback | Sequence[Callback], optional): The callbacks used for training.
        deepspeed_config (Dict[str, Any], optional): The configuration dictionary for deepspeed.
        fsdp_config (Dict[str, Any], optional): The configuration dictionary for FSDP.
        fsdp_auto_wrap (bool, optional): Whether to automatically wrap the model with FSDP.

    Attributes:
        batch (types.Batch): The batch. This will be the entire batch during the :attr:`.Event.AFTER_DATALOADER`, or a
            microbatch between :attr:`.Event.BATCH_START` and :attr:`.Event.BATCH_END`.
        device (Device): The device used by this process. The trainer moves the model and loaded data to this device. This
            can be used in callbacks and algorithms to move data onto the correct device.
        train_metrics (Dict[str, Metric]): The current train metrics, organized by metric name. ``train_metrics`` will be deep-copied to
            ensure that each evaluator updates only its ``train_metrics``.

            For example:

            >>> trainer = Trainer(
            ...     ...,
            ...     train_dataloader=train_dataloader,
            ...     eval_dataloader=eval_dataloader,
            ... )
            >>> trainer.fit()
            >>> trainer.state.train_metrics
            {'MulticlassAccuracy': MulticlassAccuracy()}

        eval_metrics (Dict[str, Dict[str, Metric]]): The current evaluation metrics, organized
            by dataloader label and then by metric name. If not using an :class:`.Evaluator`,
            the eval dataloader is labeled ``'eval'``. Otherwise, in the case of having multiple evaluation datasets,
            the evaluator label is used. See the `Multiple Datasets Documentation <https://docs.mosaicml.com/projects/composer/en/stable/trainer/evaluation.html#multiple-datasets>`_
            for more information. ``eval_metrics`` will be deep-copied to ensure that each evaluator updates only its ``eval_metrics``.

            For example:
            >>> from composer.metrics import CrossEntropy
            >>> trainer = Trainer(
            ...     ...,
            ...     train_dataloader=train_dataloader,
            ...     eval_dataloader=eval_dataloader,
            ... )
            >>> trainer.fit()
            >>> trainer.state.eval_metrics
            {'eval': {'CrossEntropy': CrossEntropy(), 'MulticlassAccuracy': MulticlassAccuracy()}}

            Or, when using an :class:`.Evaluator` for multiple evaluation datasets:

            .. testsetup::

                eval_1_dl = eval_dataloader
                eval_2_dl = eval_dataloader

            >>> from composer.core import Evaluator
            >>> trainer = Trainer(
            ...     ...,
            ...     train_dataloader=train_dataloader,
            ...     eval_dataloader=[
            ...         Evaluator(label='eval1', dataloader=eval_1_dl, metric_names=['MulticlassAccuracy']),
            ...         Evaluator(label='eval2', dataloader=eval_2_dl, metric_names=['MulticlassAccuracy']),
            ...     ],
            ... )
            >>> trainer.fit()
            >>> trainer.state.eval_metrics
            {'eval1': {'MulticlassAccuracy': MulticlassAccuracy()}, 'eval2': {'MulticlassAccuracy': MulticlassAccuracy()}}
        eval_timestamp (Timestamp): The timestamp for the current evaluation dataloader. This timestamp is reset
            before the dataloader is evaluated. The :attr:`~Timestamp.epoch` attribute for this timestamp is always
            ``0``.
        device_train_microbatch_size (int | float): The size of each train microbatch per device.
        loss (torch.Tensor | Sequence[torch.Tensor] | Dict[Any, torch.Tensor]): The most recently computed loss.
        model (torch.nn.Module): The training model.

            .. note::

                When using DeepSpeed or multi-rank training, the model will be wrapped with
                :class:`~deepspeed.DeepSpeedEngine` or :class:`~torch.nn.parallel.DistributedDataParallel`,
                respectively.

        outputs (torch.Tensor | Sequence[torch.Tensor]): The most recently computed output from the model's forward
            pass.
        predict_timestamp (Timestamp): The timestamp for the current prediction dataloader. This timestamp is reset
            before the dataloader is used. The :attr:`~Timestamp.epoch` attribute for this timestamp is always
            ``0``.
        profiler (Profiler): The profiler (if profiling is enabled), or ``None`` if not profiling.
        rank_zero_seed (int): The seed of the rank zero process.
        run_name (str): The name for this training run.
        scaler (torch.amp.GradScaler): The gradient scaler if using mixed-precision training, or
            ``None`` if not using mixed-precision training.
        serialized_attributes (List[str]): The names of the attribute which are serialized in a checkpoint.

            By default, the following attributes are serialized:

            +-----------------------+-------------------------------------------------------------+
            | Attribute             | Description                                                 |
            +=======================+=============================================================+
            | model                 | The model under training.                                   |
            +-----------------------+-------------------------------------------------------------+
            | optimizers            | The optimizers being used to train the model.               |
            +-----------------------+-------------------------------------------------------------+
            | schedulers            | The learning rate schedulers.                               |
            +-----------------------+-------------------------------------------------------------+
            | algorithms            | The algorithms used for training.                           |
            +-----------------------+-------------------------------------------------------------+
            | callbacks             | The callbacks used for training.                            |
            +-----------------------+-------------------------------------------------------------+
            | scaler                | The gradient scaler in use for mixed precision training.    |
            +-----------------------+-------------------------------------------------------------+
            | timestamp             | The timestamp that tracks training loop progress.           |
            +-----------------------+-------------------------------------------------------------+
            | rank_zero_seed        | The seed of the rank zero process.                          |
            +-----------------------+-------------------------------------------------------------+
            | train_metrics         | The current training metrics                                |
            +-----------------------+-------------------------------------------------------------+
            | eval_metrics          | The current evaluation metrics                              |
            +-----------------------+-------------------------------------------------------------+
            | run_name              | The run name for training.                                  |
            +-----------------------+-------------------------------------------------------------+
            | dataset_state         | The dataset iteration state.                                |
            +-----------------------+-------------------------------------------------------------+

        timestamp (Timestamp): The current training timestamp.
    """

    def __init__(
        self,
        # model
        model: torch.nn.Module,

        # determinism
        rank_zero_seed: int,

        # run_name
        run_name: str,

        # device
        device: Device,

        # stopping conditions
        max_duration: Optional[Union[str, Time[int]]] = None,

        # data configurations
        device_train_microbatch_size: Optional[Union[int, float]] = None,
        auto_microbatching: bool = False,

        # dataloaders
        train_dataloader: Optional[Iterable] = None,
        evaluators: Optional[Union[Evaluator, Sequence[Evaluator]]] = None,

        # these track the current 'active' dataloader
        # depending on train, eval, or others
        dataloader: Optional[Iterable] = None,
        dataloader_label: Optional[str] = None,
        dataloader_len: Union[int, Time[int]] = -1,
        dataset_state: Optional[Dict[str, Any]] = None,
        dataset_resumption: Optional[Dict[str, Any]] = None,

        # precision
        precision: Union[str, Precision] = Precision.FP32,
        precision_config: Optional[Dict[str, Any]] = None,

        # optimizers
        optimizers: Optional[Union[Optimizer, Sequence[Optimizer]]] = None,

        # scaler
        scaler: Optional[GradScaler] = None,

        # state_dict
        save_metrics: bool = False,

        # algorithms and callbacks
        algorithms: Optional[Union[Algorithm, Sequence[Algorithm]]] = None,
        callbacks: Optional[Union[Callback, Sequence[Callback]]] = None,

        # Distributed training configs
        deepspeed_config: Optional[Dict[str, Any]] = None,
        fsdp_config: Optional[Dict[str, Any]] = None,
        fsdp_auto_wrap: bool = True,
    ):
        self.rank_zero_seed = rank_zero_seed
        self.model = model
        self.run_name = run_name
        self.device = device
        self.device_train_microbatch_size = device_train_microbatch_size
        self.auto_microbatching = auto_microbatching
        self._dataloader_len = None
        self._dataloader = None
        self._dataloader_label = None
        self.set_dataloader(dataloader, dataloader_label, dataloader_len)
        self.dataset_state = dataset_state
        self.dataset_resumption = dataset_resumption or {}
        self._max_duration = None
        self.max_duration = max_duration
        self.__iteration_length = None
        self._iteration_length = self.__iteration_length
        self.save_metrics = save_metrics

        self._train_dataloader = train_dataloader
        self._evaluators = list(ensure_tuple(evaluators))

        self.previous_timestamp: Optional[Timestamp] = None
        self.timestamp = Timestamp()
        self.eval_timestamp = Timestamp()
        self.predict_timestamp = Timestamp()
        self._precision = Precision(precision)
        self._precision_config = precision_config

        if optimizers is None:
            self._optimizers = []
        else:
            self._optimizers = list(ensure_tuple(optimizers))

        self._schedulers = []

        self.scaler = scaler
        self._algorithms = list(ensure_tuple(algorithms))
        self._callbacks = list(ensure_tuple(callbacks))

        self.profiler: Optional[Profiler] = None

        self.deepspeed_config = deepspeed_config
        self.fsdp_config = fsdp_config
        self.fsdp_auto_wrap = fsdp_auto_wrap

        if self.load_monolith_rank0_only:
            assert fsdp_config is not None
            error_message = ''
<<<<<<< HEAD
=======
            if fsdp_config['use_orig_params'] == True:
                error_message += textwrap.dedent(
                    "load_monolith_rank0_only requires fsdp_config['use_orig_params'] to be False. "
                    "Either set fsdp_config['use_orig_params'] = False or set load_monolith_rank0_only = False. ",
                )
>>>>>>> 3614d1d7
            if fsdp_config['sync_module_states'] == False:
                error_message += textwrap.dedent(
                    "load_monolith_rank0_only requires fsdp_config['sync_module_states'] to be True. "
                    "Either set fsdp_config['sync_module_states'] = True or set load_monolith_rank0_only = False. ",
                )
            # Broadcast rank 0 meta check to all ranks so error can be raised on all ranks
            rank0_on_meta = 0
            if dist.get_global_rank() == 0 and next(model.parameters()).device.type == 'meta':
                rank0_on_meta = 1
            rank0_on_meta_tensor = self.device.tensor_to_device(torch.tensor([rank0_on_meta], dtype=torch.uint8))
            dist.all_reduce(rank0_on_meta_tensor, reduce_operation='MAX')
            if rank0_on_meta_tensor.item() == 1:
                error_message += textwrap.dedent(
                    'load_monolith_rank0_only requires the rank 0 model to be on cpu or gpu, '
                    'but detected model device as meta. Either move the model to cpu or gpu, or set '
                    'load_monolith_rank0_only = False. ',
                )
            if error_message != '':
                raise ValueError(error_message)

        self.sharded_ckpt_prefix_dir: Optional[str] = None
        if self.fsdp_config is not None:
            self.sharded_ckpt_prefix_dir = self.fsdp_config['sharded_ckpt_prefix_dir']

        if self.fsdp_state_dict_type not in [None, 'full', 'sharded']:
            if self.fsdp_state_dict_type == 'local':
                raise ValueError(
                    'Composer and PyTorch no longer support saving or loading local state dicts. '
                    'To upgrade an older checkpoint, use Composer version 0.18.1 and export as '
                    'a monolithic checkpoint using a callback.',
                )
            raise ValueError(
                f'fsdp_state_dict_type must be one of [None, "full", "sharded"], but got '
                f'{self.fsdp_state_dict_type}',
            )
        if self.fsdp_sharded_state_dict_enabled and self.save_metrics:
            # Sharded state dict breaks in many different ways with torchmetrics, due to both sharding
            # metric tensors and only sometimes flattening path names in state dict and _computed, so
            # saving metrics is not allowed with sharded state dict.
            raise ValueError(
                textwrap.dedent(
                    'Saving metrics is not allowed with sharded state dict as metric tensors will '
                    'be sharded and break on load. If you wish to save metric state, set '
                    'fsdp_config["state_dict_type"] = "full" to disable sharded checkpoints.',
                ),
            )

        # Set defaults for transient variables (to make pyright happy)
        self.batch: Any = None
        self.loss: Union[torch.Tensor, Sequence[torch.Tensor], Dict[Any, torch.Tensor]] = torch.Tensor()
        self.outputs: Union[torch.Tensor, Sequence[torch.Tensor]] = torch.Tensor()

        # These attributes will be serialized using .state_dict(), and loaded with .load_state_dict()
        # All other attributes will not be serialized.
        # For simplicity, omit the leading underscore for private attributes.
        # For example, even though the optimizers are stored on the state
        # as the "_optimizers" attribute, here we specify just "optimizers"
        self.serialized_attributes = [
            'model',
            'optimizers',
            'schedulers',
            'algorithms',
            'callbacks',
            'scaler',
            'timestamp',
            'rank_zero_seed',
            'train_metrics',
            'eval_metrics',
            'run_name',
            'dataset_state',
        ]

        self.train_metrics: Optional[Dict[str, Metric]] = {}
        self.eval_metrics: Dict[str, Dict[str, Metric]] = {}
        self.train_metric_values: Dict[str, float] = {}
        self.eval_metric_values: Dict[str, float] = {}
        self.total_loss_dict: Dict[str, float] = {}

        self.metric_outputs: Dict[str, Any] = {}

    def _dataset_of(self, dataloader: Optional[Union[Evaluator, DataSpec, DataLoader, Iterable]]) -> Optional[Dataset]:
        """Get the dataset contained by the given dataloader-like object.

        Args:
            dataloader (Evaluator | DataSpec | DataLoader | Iterable, optional): The dataloader, wrapped dataloader, or
                generic python iterable to get the dataset of, if applicable.

        Returns:
            Dataset: Its dataset, if there is one.
        """
        from composer.core.evaluator import Evaluator

        # If it's None, no dataset for you.
        if dataloader is None:
            return None

        # An Evaluator is a dataloader wrapped with metrics. Unwrap its dataloader.
        if isinstance(dataloader, Evaluator):
            dataloader = dataloader.dataloader

        # A DataSpec is a dataloader wrapped with an on-device transform. Unwrap its dataloader.
        if isinstance(dataloader, DataSpec):
            dataloader = dataloader.dataloader

        # If what we now have is an actual DataLoader, return its dataset. If not, return None.
        if isinstance(dataloader, DataLoader):
            return dataloader.dataset
        else:
            return None

    @property
    def train_dataloader(self) -> Optional[Union[Iterable, DataLoader]]:
        """Get the train dataloader.

        Returns:
            Iterable | DataLoader, optional: The dataloader.
        """
        return self._train_dataloader

    @train_dataloader.setter
    def train_dataloader(self, train_dataloader: Optional[Union[Iterable, DataLoader]]):
        """Set the train dataloader.

        Args:
            train_dataloader (Iterable | DataLoader, optional): The dataloader.
        """
        self._train_dataloader = train_dataloader
        # Load dataset state from checkpoint when train_dataloader is set
        if self.dataset_state:
            dataset = self._dataset_of(self._train_dataloader)
            if hasattr(dataset, 'load_state_dict'):
                dataset.load_state_dict(self.dataset_state['train'])  # pyright: ignore
                self.dataset_resumption['train'] = True
            self.dataset_state['train'] = None

    @property
    def seed(self):
        """The seed for the current rank."""
        return self.rank_zero_seed + dist.get_global_rank()

    @property
    def max_duration(self):
        """The maximum training duration."""
        return self._max_duration

    @max_duration.setter
    def max_duration(self, max_duration: Optional[Union[str, Time[int]]]):
        if max_duration is None:
            self._max_duration = None
            return
        if isinstance(max_duration, str):
            max_duration = cast(Time[int], Time.from_timestring(max_duration))
        if max_duration.unit == TimeUnit.DURATION:
            raise ValueError('TimeUnit.DURATION is not allowed as a unit for max_duration')
        self._max_duration = max_duration

    def get_elapsed_duration(self) -> Optional[Time[float]]:
        """Get the elapsed training duration.

        Returns:
            Optional[Time[float]]: The elapsed duration, in :attr:`TimeUnit.DURATION`.
                ``Time(0.0, TimeUnit.DURATION)`` represents the beginning of training and ``Time(1.0, TimeUnit.DURATION)``
                represents a completed training process. Returns ``None`` if ``max_duration`` is None.
        """
        if self.max_duration is None:
            return None
        return self.timestamp.get(self.max_duration.unit) / self.max_duration

    @property
    def _iteration_length(self):
        """The length of an iteration."""
        return self.__iteration_length

    @_iteration_length.setter
    def _iteration_length(self, iteration_length: Optional[Union[str, Time[int]]]):
        """Sets the length of an iteration.

        An iteration must be defined as multiple epochs. See composer/core/event.py.
        """
        if iteration_length is None:
            self.__iteration_length = None
            return
        if isinstance(iteration_length, str):
            iteration_length = ensure_time(iteration_length, TimeUnit.EPOCH)
        if iteration_length.unit != TimeUnit.EPOCH:
            raise NotImplementedError(f'{iteration_length.unit} is not allowed as a unit for iteration_length.')
        self.__iteration_length = iteration_length

    def stop_training(self):
        """Gracefully stop training.

        The current batch of training will finish, and any scheduled evaluation,
        logging, and evaluation for that batch, as well as any epoch end events.
        """
        # Set the max_duration to the current time in its unit, except if the unit is TimeUnit.EPOCH. This is because TimeUnit.EPOCH is a very crude way to measure max duration. For example, it will result in division by zero error while computing get_elapsed_duration: https://github.com/mosaicml/composer/blob/1b9c6d3c0592183b947fd89890de0832366e33a7/composer/core/state.py#L641
        if self.max_duration is not None and Time.from_input(self.max_duration,).unit != TimeUnit.EPOCH:
            max_duration_unit = Time.from_input(self.max_duration).unit
            self.max_duration = self.timestamp.get(max_duration_unit)
        else:
            self.max_duration = self.timestamp.batch

    @property
    def optimizers(self):
        """The optimizers."""
        return self._optimizers

    @optimizers.setter
    def optimizers(self, optimizers: Union[Optimizer, Sequence[Optimizer]]):
        self._optimizers[:] = ensure_tuple(optimizers)

    @property
    def schedulers(self):
        """The schedulers."""
        return self._schedulers

    @schedulers.setter
    def schedulers(self, schedulers: Union[LRScheduler, Sequence[LRScheduler]]):
        self._schedulers[:] = ensure_tuple(schedulers)

    def batch_get_item(self, key: Union[str, int, Callable, Any]) -> Any:
        """Gets element from batch either specified by key or user-specified function.

        See batch_get in `utils/batch_helpers.py` for examples.

        Args:
            key (str | int | Tuple[Callable, Callable] | Any, optional): A key to index into the batch or a
                user-specified function to do the extracting. A pair of callables is also
                supported for cases where a get and set function pair are both passed
                (like in Algorithms). The getter is assumed to be the first of the pair.


        Returns:
            The part of the batch specified by the key. This could be any type
                depending on what the batch is composed of.
        """
        return batch_get(self.batch, key)

    def batch_set_item(self, key: Union[str, int, Callable, Any], value: Any):
        """Sets the element specified by the key of the set_fn to the specified value.

        This is not an in-place operation, as for tuple-typed batches, a new batch object
        must be created to modify them.

        See batch_set in `utils/batch_helpers.py` for examples.

        Args:
            key (str | int | Tuple[Callable, Callable] | Any, optional): A key to index into the batch or a user-specified
                function to do the setting. A pair of callables is also supported for
                cases where a get and set function pair are both passed (like in
                Algorithms). The setter is assumed to be the second of the pair.
            value (Any): The value that batch[key] or batch.key gets set to or that the
                user-defined set function sets a part of the batch to.

        Returns:
            batch (Any): The updated batch with value set at key.
        """
        self.batch = batch_set(self.batch, key=key, value=value)

    @property
    def callbacks(self):
        """The callbacks."""
        return self._callbacks

    @callbacks.setter
    def callbacks(self, callbacks: Sequence[Callback]):
        self._callbacks[:] = callbacks

    @property
    def algorithms(self):
        """The algorithms."""
        return self._algorithms

    @algorithms.setter
    def algorithms(self, algorithms: Sequence[Algorithm]):
        self._algorithms[:] = algorithms

    @property
    def evaluators(self):
        """The evaluators."""
        return self._evaluators

    @evaluators.setter
    def evaluators(self, evaluators: Union[Evaluator, Sequence[Evaluator]]):
        self._evaluators[:] = list(ensure_tuple(evaluators))
        # Load dataset state from checkpoint when evaluators are set
        if self.dataset_state:
            state = self.dataset_state['eval']
            for evaluator in self._evaluators:
                dataset = self._dataset_of(evaluator)
                if hasattr(dataset, 'load_state_dict') and evaluator.label in state:
                    dataset.load_state_dict(state[evaluator.label])  # pyright: ignore
            del self.dataset_state['eval']

    @property
    def deepspeed_enabled(self):
        """Indicates if deepspeed is enabled."""
        return self.deepspeed_config is not None

    @property
    def fsdp_enabled(self):
        """Indicates if FSDP is enabled."""
        for module in self.model.modules():
            if isinstance(module, FSDP):
                return True
        return False

    @property
    def fsdp_state_dict_type(self):
        if not self.fsdp_enabled:
            return None
        if self.fsdp_config is not None:
            return self.fsdp_config['state_dict_type']
        return 'full'

    @property
    def fsdp_sharded_state_dict_enabled(self):
        return self.fsdp_config is not None and self.fsdp_enabled and self.fsdp_state_dict_type == 'sharded'

    @property
    def fsdp_device_mesh(self):
        if self.fsdp_enabled:
            if not hasattr(self.model, 'model') or not hasattr(self.model.model, '_device_mesh'):
                return None
            return self.model.model._device_mesh
        else:
            return None

    @property
<<<<<<< HEAD
=======
    def load_fsdp_monolith_rank0_only(self):
        warnings.warn(
            VersionedDeprecationWarning(
                'load_fsdp_monolith_rank0_only is deprecated. Use load_monolith_rank0_only instead.',
                '0.24',
            ),
        )
        return self.load_monolith_rank0_only

    @property
>>>>>>> 3614d1d7
    def load_monolith_rank0_only(self):
        return (
            self.fsdp_config is not None and self.fsdp_auto_wrap and self.fsdp_config['state_dict_type'] == 'full' and
            self.fsdp_config['load_monolith_rank0_only'] == True
        )

    def _get_integrations_state_dict(self) -> Dict[str, Any]:
        """Gets a dictionary of information about integrations to store in the state dict.

        This metadata is used for loading things from state dict that need to be done outside
        of the normal Composer load path (e.g. HuggingFace model/tokenizer).
        """
        from composer.models import HuggingFaceModel
        integrations = {}
        if isinstance(self.model, HuggingFaceModel):
            integrations['huggingface'] = self.model.get_metadata()
        elif self.is_model_ddp and isinstance(self.model.module, HuggingFaceModel):
            integrations['huggingface'] = self.model.module.get_metadata()
        return integrations

    def _get_state_metadata(self) -> Dict[str, Any]:
        """Gets a dictionary of metadata to store in the state dict.

        This metadata is used for checking compatibility between the current environment/setup
        and the environment/setup that was used for the checkpoint that is being loaded in
        """
        metadata_dict = {}
        metadata_dict['composer_env_info'] = get_composer_env_dict()
        metadata_dict['torch_version'] = torch.__version__
        metadata_dict['device'] = self.device.name
        metadata_dict['precision'] = self.precision.value
        metadata_dict['world_size'] = dist.get_world_size()
        metadata_dict['device_train_microbatch_size'] = self.device_train_microbatch_size

        if self._train_dataloader is not None and hasattr(self._train_dataloader, 'batch_size'):
            metadata_dict['train_dataloader_batch_size'] = self._train_dataloader.batch_size  # type: ignore

        return metadata_dict

    def _dataset_state_dict(self) -> Dict[str, Any]:
        """Collect the state dict(s) of our train and eval dataset(s).

        Returns:
            Dict[str, Any]: The state dict(s).
        """
        obj = {
            'train': None,
            'eval': {},
        }

        dataset = self._dataset_of(self.train_dataloader)
        if hasattr(dataset, 'state_dict'):
            num_samples = int(self.timestamp.sample_in_epoch.value)
            obj['train'] = dataset.state_dict(num_samples, True)  # pyright: ignore

        for evaluator in self.evaluators:
            dataset = self._dataset_of(evaluator)
            if hasattr(dataset, 'state_dict'):
                # Don't save eval sample because we do not checkpoint during eval.
                obj['eval'][evaluator.label] = dataset.state_dict(0, True)  # pyright: ignore

        return obj

    def get_model_state_dict(self) -> Dict[str, Any]:
        """Collect the state dict for the model.

        Returns:
            Dict[str, Any]: The state dict for the model.
        """
        if version.parse(torch.__version__) >= version.parse('2.3.0') and dist.is_initialized():
            from torch.distributed.checkpoint.state_dict import StateDictOptions, get_model_state_dict
            if self.fsdp_state_dict_type not in [None, 'full', 'sharded']:
                raise NotImplementedError(
                    textwrap.dedent(
                        f'fsdp_state_dict_type={self.fsdp_state_dict_type} is not supported for '
                        f'torch version {{version.parse(torch.__version__)}} > 2.1.3. Please set '
                        'fsdp_state_dict_type to None, "full", or "sharded".',
                    ),
                )

            model_state_dict = get_model_state_dict(
                model=self.model,
                submodules=None,
                options=StateDictOptions(
                    full_state_dict=self.fsdp_state_dict_type == 'full',
                    cpu_offload=self.fsdp_enabled,
                ),
            )
        else:
            if self.fsdp_enabled and self.fsdp_state_dict_type is not None:
                with fsdp_state_dict_type_context(self.model, state_dict_type=self.fsdp_state_dict_type):
                    model_state_dict = self.model.state_dict()
            else:
                model_state_dict = self.model.state_dict()

            # If model is DDP wrapped, do not save the `module.` prefix, as that is an implementation detail
            if self.is_model_ddp:
                torch.nn.modules.utils.consume_prefix_in_state_dict_if_present(model_state_dict, 'module.')

        return model_state_dict

    def get_optim_state_dict(self) -> Dict[str, Any]:
        """Collect the state dict for the optimizer.

        Returns:
            Dict[str, Any]: The state dict for the optimizer.
        """
        if version.parse(torch.__version__) >= version.parse('2.3.0') and dist.is_initialized():
            from torch.distributed.checkpoint.state_dict import StateDictOptions, get_optimizer_state_dict
            if self.fsdp_state_dict_type not in [None, 'full', 'sharded']:
                raise NotImplementedError(
                    textwrap.dedent(
                        f'fsdp_state_dict_type={self.fsdp_state_dict_type} is not supported for '
                        f'torch version {{version.parse(torch.__version__)}} > 2.1.3. Please set '
                        'fsdp_state_dict_type to None, "full", or "sharded".',
                    ),
                )

            optimizer = ensure_tuple(self.optimizers)[0]
            optim_state_dict = get_optimizer_state_dict(
                model=self.model,
                optimizers=optimizer,
                submodules=None,
                options=StateDictOptions(
                    full_state_dict=self.fsdp_state_dict_type == 'full',
                    cpu_offload=self.fsdp_enabled,
                ),
            )
            return {type(optimizer).__qualname__: optim_state_dict}
        else:
            optimizer = ensure_tuple(self.optimizers)[0]
            if self.fsdp_enabled and self.fsdp_state_dict_type is not None:
                optim_state_dict = {
                    type(optimizer).__qualname__:
                        fsdp_get_optim_state_dict(self.model, optimizer, state_dict_type=self.fsdp_state_dict_type),
                }
            else:
                optim_state_dict = {type(optimizer).__qualname__: optimizer.state_dict()}
            return optim_state_dict

    def state_dict(self) -> Dict[str, Any]:
        """Collect the state dicts of our serializable attributes.

        Returns:
            Dict[str, Any]: The state dict.
        """
        state_dict = {}
        for attribute_name in self.serialized_attributes:
            attribute_value = getattr(self, attribute_name)
            if attribute_name == 'dataset_state':
                serialized_value = self._dataset_state_dict()
            elif attribute_name == 'model':
                serialized_value = self.get_model_state_dict()
            elif attribute_name == 'optimizers':
                serialized_value = self.get_optim_state_dict()
            elif attribute_name == 'algorithms':
                # Store as list to preserve order in which algorithms were applied
                serialized_value = [(type(obj).__qualname__, obj.state_dict()) for obj in ensure_tuple(attribute_value)]
            elif attribute_name in _STATE_DICT_SERIALIZED_ATTRIBUTES:
                serialized_value = {type(obj).__qualname__: obj.state_dict() for obj in ensure_tuple(attribute_value)}
            elif attribute_name == 'train_metrics':
                if self.save_metrics and attribute_value is not None:
                    serialized_value = {}
                    for k, v in attribute_value.items():
                        # No need to use __qualname__, we already know this corresponds to
                        # a metric object when we deserialize.
                        # Along with the rest of a Composer checkpoint, the state_dict() and _computed attributes of
                        # a Torchmetrics object are enough information to recreate it upon serialization. We only serialize
                        # the minimum metric information to maximize backwards compatibility --- old checkpoints
                        # will continue to be compatible even if other Torchmetrics attributes have changed.
                        # metric._computed stores the cached value of the previous metric computation
                        # We need to serialize this because it cannot always be recomputed from the state dict.
                        # See https://torchmetrics.readthedocs.io/en/stable/pages/implement.html#torchmetrics.Metric for more details
                        v.persistent(mode=True)
                        serialized_value[k] = {
                            'state_dict': v.state_dict(),
                            '_computed': v._computed,
                        }
                else:
                    serialized_value = None
            elif attribute_name == 'eval_metrics':
                if self.save_metrics and attribute_value is not None:
                    serialized_value = {}
                    for eval_key, eval_metrics in attribute_value.items():
                        serialized_value[eval_key] = {}
                        for k, v in eval_metrics.items():
                            v.persistent(mode=True)
                            serialized_value[eval_key][k] = {
                                'state_dict': v.state_dict(),
                                '_computed': v._computed,
                            }
                else:
                    serialized_value = None
            else:
                serialized_value = attribute_value

            if serialized_value is not None:
                state_dict[attribute_name] = serialized_value

        state_dict['integrations'] = self._get_integrations_state_dict()
        state_dict['metadata'] = self._get_state_metadata()

        return state_dict

    def _apply_required_algorithms(
        self,
        state_dict: Dict[str, Any],
        logger: Logger,
        exclude_algorithms: Optional[List[str]] = None,
        algorithm_passes: Optional[List[AlgorithmPass]] = None,
    ):
        """Applies required algorithms which haven't been specified and aren't in the exclude list.

        Args:
            state_dict (Dict[str, Any]): State from checkpoint.
            logger (Logger): Logger to use.
            exclude_algorithms (List[str], optional): List of algorithm names to exclude. (default: ``None``)
            algorithm_passes (List[AlgorithmPass], optional): A list of algorithm passes to apply to autoloaded algorithms
                to sort them into the correct order. (default: ``None``)
        """
        # Don't try to autoload on old checkpoints
        if not isinstance(state_dict['algorithms'], list):
            return

        import composer.algorithms as algorithms  # type: ignore imports used in `eval(representation)`

        # Get repr of existing algorithms
        current_algos = {}
        for algo in self.algorithms:
            if algo.required_on_load():
                if type(algo) not in current_algos:
                    current_algos[type(algo)] = []
                current_algos[type(algo)].append(algo.__repr__())

        # Gather algorithms to apply
        missing_algos = set()
        missing_algo_names = []
        missing_algo_reprs = []
        for algo_name, serialized_value in state_dict['algorithms']:
            # Check if required algorithm
            if hasattr(algorithms, algo_name) and getattr(algorithms, algo_name).required_on_load():
                # Check that algorithm is not explicitly excluded by user
                if exclude_algorithms is None or algo_name not in exclude_algorithms:
                    try:
                        algo = eval(f"algorithms.{serialized_value['repr']}")
                    except:
                        warnings.warn(
                            textwrap.dedent(
                                f"required_on_load algorithm {serialized_value['repr']} was enabled when training the "
                                f'loaded checkpoint. Attempted to check its presence but recreating the algorithm '
                                "failed. This may be due to a change in the algorithm's API. If this required_on_load "
                                'algorithm is not properly specified, it may lead to unexpected behavior, including '
                                'failing to load weights for some layers.',
                            ),
                        )
                        continue
                    # Raise warning if we are unable to safely autoapply
                    if type(algo) in current_algos and not serialized_value['repr'] in current_algos[type(algo)]:
                        warnings.warn(
                            textwrap.dedent(
                                f"required_on_load algorithm {serialized_value['repr']} was enabled when training the "
                                f"loaded checkpoint but is now specified in the following forms: {', '.join(current_algos[type(algo)])}."
                                'Potential parameter discrepancies for this required_on_load algorithm may lead to '
                                'unexpected behavior, including failing to load weights for some layers.',
                            ),
                        )
                    # Otherwise, queue algorithm to be autoapplied
                    elif type(algo) not in current_algos:
                        missing_algos.add(algo)
                        missing_algo_names.append(algo_name)
                        missing_algo_reprs.append(serialized_value['repr'])
                        self.algorithms.append(algo)

        # Reorder algorithms based on algorithm_passes from engine
        algo_list = self.algorithms
        if algorithm_passes is not None:
            for algo_pass in algorithm_passes:
                algo_list = algo_pass(algo_list, Event.INIT)
        # Raise ValueError if algorithm_passes order any checkpoint algorithm before an already
        # applied user specified algorithm
        encountered_ckpt_algo = False
        for algo in algo_list:
            if algo in missing_algos:
                encountered_ckpt_algo = True
            elif encountered_ckpt_algo:
                raise ValueError(
                    textwrap.dedent(
                        'The following algorithms were enabled when training this checkpoint '
                        f'and are required to successfully load it: {missing_algo_reprs}. '
                        'Attempted to autocreate and apply required algorithms, but at least one '
                        'of the loaded algorithms was ordered before a user specified algorithm '
                        'which has already been applied, preventing automatic application of '
                        'algorithms. If you wish to use pretrained weights and reinitialize '
                        'layers which have undergone surgery, the following algorithms may be '
                        'excluded using `load_exclude_algorithms`, e.g. '
                        f'`load_exclude_algorithms=[{missing_algo_names}]`.',
                    ),
                )

        try:
            for algo in missing_algos:  # TODO: use compiled algorithm order
                if algo.match(Event.INIT, self):
                    algo.apply(Event.INIT, self, logger)
                warnings.warn(
                    textwrap.dedent(
                        f'Automatically adding required_on_load algorithm {repr(algo)} to trainer, which was enabled '
                        'when training the loaded checkpoint. If you wish to use pretrained weights and ignore '
                        f'required_on_load algorithms, which may result in some weights failing to load, include {type(algo).__qualname__} '
                        f"in `load_exclude_algorithms`, e.g. `load_exclude_algorithms=['{type(algo).__qualname__}']`.",
                    ),
                )
        except Exception as e:
            raise ValueError(
                textwrap.dedent(
                    'The following algorithms were enabled when training this checkpoint '
                    f'and are required to successfully load it: {missing_algo_reprs}. '
                    'Attempted to autocreate and apply required algorithms but an exception was '
                    'encountered. If you wish to use pretrained weights and reinitialize layers which '
                    'have undergone surgery, the following algorithms may be excluded using '
                    f'`load_exclude_algorithms`, e.g. `load_exclude_algorithms=[{missing_algo_names}]`.',
                ),
            ) from e

    def _legacy_load_optim_state(self, state_dict: Dict[str, Any]):
        """Load the optimizer state.

        Args:
            state_dict (Dict[str, Any]): The state to load.
        """
        serialized_value = state_dict['optimizers']
        for optimizer in ensure_tuple(self.optimizers):
            # Broadcast compatibility check as monolith rank 0 only loads won't have optimizer on all ranks
            skip_optimizer_load = 1 if serialized_value is not None and type(
                optimizer,
            ).__qualname__ not in serialized_value else 0
            skip_optimizer_load_tensor = self.device.tensor_to_device(
                torch.tensor([skip_optimizer_load], dtype=torch.uint8),
            )
            dist.all_reduce(skip_optimizer_load_tensor, reduce_operation='MAX')
            if skip_optimizer_load_tensor.item() == 1:
                warnings.warn(
                    f'{type(optimizer).__qualname__} is not in the state_dict. Its state will not be restored.',
                    category=UserWarning,
                )
                continue

            optim_state_dict = serialized_value[type(optimizer).__qualname__] if serialized_value is not None else None
            if self.fsdp_enabled:
                assert self.fsdp_state_dict_type is not None  # pyright
                log.debug(f'Loading FSDP optimizer with fsdp_state_dict_type={self.fsdp_state_dict_type}')
                # Loading FSDP monolith on rank 0 only requires FSDP.scatter_full_optim_state_dict
                # as the context manager does not seem to pass rank0_only=True for the optimizer config
                if self.load_monolith_rank0_only:
                    optim_state_dict = _legacy_optim_state_dict_to_load(
                        optim_state_dict=optim_state_dict,
                        model=self.model,
                        optim=optimizer,
                        state_dict_type=self.fsdp_state_dict_type,
                    )
                else:
                    assert optim_state_dict is not None
                    with fsdp_state_dict_type_context(module=self.model, state_dict_type=self.fsdp_state_dict_type):
                        optim_state_dict = FSDP.optim_state_dict_to_load(  #  type: ignore
                            optim_state_dict=optim_state_dict, model=self.model, optim=optimizer,
                        )
                assert optim_state_dict is not None
                optimizer.load_state_dict(optim_state_dict)
            else:
                assert optim_state_dict is not None
                log.debug(f'Loading optimizer state dict')
                optimizer.load_state_dict(optim_state_dict)

    def _load_dataset_state(self, obj: Dict[str, Any]) -> None:
        """Load the dataset state.

        Args:
            obj (Dict[str, Any]): The state to load.
        """
        self.dataset_state = obj

        dataset = self._dataset_of(self.train_dataloader)
        if hasattr(dataset, 'load_state_dict'):
            dataset.load_state_dict(obj['train'])  # pyright: ignore
            obj['train'] = None
            self.dataset_resumption['train'] = True

        for evaluator in self.evaluators:
            dataset = self._dataset_of(evaluator)
            if hasattr(dataset, 'load_state_dict') and evaluator.label in obj['eval']:
                dataset.load_state_dict(obj['eval'][evaluator.label])  # pyright: ignore
                del obj['eval'][evaluator.label]
                if 'eval' not in self.dataset_resumption:
                    self.dataset_resumption['eval'] = {}
                # Note: We currently disable setting dataset_resumption for eval datasets,
                # which means they have one sample fetched in _spin_dataloaders before training
                # starts. This avoids "CUDA error: initialization error" -- its not clear why.
                # self.dataset_resumption['eval'][evaluator.label] = True

    def load_model_state(
        self,
        state_dict: Dict[str, Any],
        logger: Logger,
        strict: bool,
        exclude_algorithms: Optional[List[str]] = None,
        algorithm_passes: Optional[List[AlgorithmPass]] = None,
    ):
        """Loads the model's state from a ``state_dict``.

        Args:
            state_dict (Dict[str, Any]): The state dict, generated from a previous call to :meth:`state_dict`.
            logger (Logger): The logger.
            strict (bool): Whether the keys (i.e., model parameter names) in the model state dict should
                perfectly match the keys in the model instance.
            exclude_algorithms (List[str], optional): List of algorithm names to exclude from autoloading. (default: ``None``)
            algorithm_passes (List[AlgorithmPass], optional): A list of algorithm passes to apply to autoloaded algorithms
                to sort them into the correct order. (default: ``None``)
        """
        if 'algorithms' in state_dict:
            self._apply_required_algorithms(state_dict, logger, exclude_algorithms, algorithm_passes)

        if state_dict.get('is_model_ddp', False) and not self.is_model_ddp:
            # This check is for backwards compatibility, as pre-v0.6.0 checkpoints serialized the state
            # with the `module.` prefix
            torch.nn.modules.utils.consume_prefix_in_state_dict_if_present(state_dict['model'], 'module.')

        # For FSDP monolith checkpoints, the model does not exist on ranks > 0
        model_on_rank = state_dict['model'] is not None

        if model_on_rank:
            if version.parse(torch.__version__) >= version.parse('2.3.0') and dist.is_initialized():
                from torch.distributed.checkpoint.state_dict import StateDictOptions, set_model_state_dict
                set_model_state_dict(
                    model=self.model,
                    model_state_dict=state_dict['model'],
                    options=StateDictOptions(
                        full_state_dict=self.fsdp_state_dict_type == 'full',
                        strict=strict,
                        cpu_offload=self.fsdp_enabled,
                    ),
                )
            else:
                missing_keys, unexpected_keys = [], []
                try:
                    # Load model if it exists
                    if self.fsdp_enabled and self.fsdp_state_dict_type is not None and not self.load_monolith_rank0_only:
                        log.debug(
                            f'Loading model state dict with strict={strict} and FSDP state_dict_type={self.fsdp_state_dict_type}',
                        )
                        with fsdp_state_dict_type_context(self.model, state_dict_type=self.fsdp_state_dict_type):
                            missing_keys, unexpected_keys = self.model.load_state_dict(
                                state_dict['model'],
                                strict=strict,
                            )
                    else:
                        log.debug(f'Loading model state dict with strict={strict}')
                        missing_keys, unexpected_keys = self.model.load_state_dict(state_dict['model'], strict=strict)
                except RuntimeError as e:
                    if 'Missing key(s) in state_dict' in str(e) or 'Unexpected key(s) in state_dict' in str(e):
                        raise RuntimeError(
                            textwrap.dedent(
                                'Failed to load checkpoint due to missing or unexpected keys in state_dict. '
                                'This is likely due to a change in the model architecture. If this is intentional, '
                                'you can set load_strict_model_weights=False in the Trainer.',
                            ),
                        ) from e
                    else:
                        raise e

                if len(missing_keys) > 0:
                    log.warning(f"Found these missing keys in the checkpoint: {', '.join(missing_keys)}")
                if len(unexpected_keys) > 0:
                    log.warning(f"Found these unexpected keys in the checkpoint: {', '.join(unexpected_keys)}")

        # If loading FSDP monolith checkpoint on rank 0 only, the model must be wrapped after loading
        if self.load_monolith_rank0_only:
            assert self.fsdp_config is not None
            log.info('Wrapping model with FSDP after loading model_state.')
            from composer.trainer.dist_strategy import prepare_fsdp_module
            with reproducibility.seed_context(self.rank_zero_seed):
                prepare_fsdp_module(
                    self.model,
                    self.optimizers,
                    self.fsdp_config,
                    self.precision,
                    self.device,
                    self.auto_microbatching,
                )
            log.debug('Finished wrapping model with FSDP.')

    def load_optim_state(self, state_dict: Dict[str, Any], strict: bool = True):
        """Load the optimizer state.

        Args:
            state_dict (Dict[str, Any]): The state to load.
            strict (bool): Whether the keys (i.e., optimizer parameter names) in the optimizer
                state dict should perfectly match the keys in the optimizer instance.
        """
        serialized_value = state_dict['optimizers']
        for optimizer in ensure_tuple(self.optimizers):
            # Broadcast compatibility check as monolith rank 0 only loads won't have optimizer on all ranks
            skip_optimizer_load = 1 if serialized_value is not None and type(
                optimizer,
            ).__qualname__ not in serialized_value else 0
            skip_optimizer_load_tensor = self.device.tensor_to_device(
                torch.tensor([skip_optimizer_load], dtype=torch.uint8),
            )
            dist.all_reduce(skip_optimizer_load_tensor, reduce_operation='MAX')
            if skip_optimizer_load_tensor.item() == 1:
                warnings.warn(
                    f'{type(optimizer).__qualname__} is not in the state_dict. Its state will not be restored.',
                    category=UserWarning,
                )
                continue

            optim_state_dict = serialized_value[type(optimizer).__qualname__] if serialized_value is not None else None
            if version.parse(torch.__version__) >= version.parse('2.3.0') and dist.is_initialized():
                from torch.distributed.checkpoint.state_dict import StateDictOptions, set_optimizer_state_dict

                # optim_state_dict is `None` on non-zero ranks when loading FSDP monolith
                # checkpoint on rank 0 only. However, PyTorch modifies the state_dict (producing
                # errors) before discarding the output. Accordingly, we mock the state dict.
                # See: https://github.com/pytorch/pytorch/issues/125177
                optim_state_dict = MagicMock() if optim_state_dict is None else optim_state_dict
                set_optimizer_state_dict(
                    model=self.model,
                    optimizers=optimizer,
                    optim_state_dict=optim_state_dict,
                    options=StateDictOptions(
                        full_state_dict=self.fsdp_state_dict_type == 'full',
                        strict=strict,
                        cpu_offload=self.fsdp_enabled,
                    ),
                )
            else:
                if self.fsdp_enabled:
                    assert self.fsdp_state_dict_type is not None  # pyright
                    log.debug(f'Loading FSDP optimizer with fsdp_state_dict_type={self.fsdp_state_dict_type}')
                    # Loading FSDP monolith on rank 0 only requires FSDP.scatter_full_optim_state_dict
                    # as the context manager does not seem to pass rank0_only=True for the optimizer config
                    if self.load_monolith_rank0_only:
                        optim_state_dict = _legacy_optim_state_dict_to_load(
                            optim_state_dict=optim_state_dict,
                            model=self.model,
                            optim=optimizer,
                            state_dict_type=self.fsdp_state_dict_type,
                        )
                    else:
                        assert optim_state_dict is not None
                        with fsdp_state_dict_type_context(module=self.model, state_dict_type=self.fsdp_state_dict_type):
                            optim_state_dict = FSDP.optim_state_dict_to_load(  #  type: ignore
                                optim_state_dict=optim_state_dict, model=self.model, optim=optimizer,
                            )
                    assert optim_state_dict is not None
                    optimizer.load_state_dict(optim_state_dict)
                else:
                    assert optim_state_dict is not None
                    log.debug(f'Loading optimizer state dict')
                    optimizer.load_state_dict(optim_state_dict)

    def load_state_dict(
        self,
        state: Dict[str, Any],
        logger: Logger,
        strict: bool = False,
        exclude_algorithms: Optional[List[str]] = None,
        algorithm_passes: Optional[List[AlgorithmPass]] = None,
    ):
        """Loads the state.

        Args:
            state (Dict[str, Any]): object returned from call to :meth:`state_dict`.
            logger (Logger): The logger.
            strict (bool): whether the keys in the ``state["model"]`` should perfectly match the keys in the
                ``self.model``. Defaults to False.
            exclude_algorithms (List[str], optional): List of algorithm names to exclude from autoloading. (default: ``None``)
            algorithm_passes (List[AlgorithmPass], optional): A list of algorithm passes to apply to autoloaded algorithms
                to sort them into the correct order. (default: ``None``)
        """
        state = _ensure_backwards_compatible_checkpointing(state)

        # Call load_model_state first since it applies required algorithms
        if 'model' in state:
            self.load_model_state(
                state,
                logger,
                strict=strict,
                exclude_algorithms=exclude_algorithms,
                algorithm_passes=algorithm_passes,
            )

        for attribute_name in sorted(state.keys()):  # Sort so all ranks load in the same order
            serialized_value = state[attribute_name]
            # Skip removed attributes as well as algorithms and model, which was already loaded
            if attribute_name not in self.serialized_attributes or attribute_name == 'model':
                continue
            # Integrations are extra information about other libraries (e.g. huggingface) and not attributes to be loaded here
            if attribute_name == 'integrations':
                continue
            # Skip metadata, which is not an attribute on State
            if attribute_name == 'metadata':
                continue
            log.debug(f'Loading {attribute_name} into state.')

            # Restructure algorithms serialized_value from list to dict
            if attribute_name == 'algorithms' and isinstance(serialized_value, list):
                serialized_value = dict(serialized_value)

            if attribute_name == 'dataset_state':
                self._load_dataset_state(serialized_value)
            elif attribute_name == 'optimizers':
                self.load_optim_state(state)
            elif attribute_name == 'train_metrics':
                # Get current metrics object and populate each metric present
                # in serialization with serialized data via load_state_dict()
                state_field_value = getattr(self, attribute_name)
                for metric_name in state_field_value.keys():
                    if metric_name not in serialized_value:
                        continue
                    # Increment _update_count so it is non-zero, preventing Torchmetrics from warning us when we call metric.compute()
                    state_field_value[metric_name]._update_count += 1
                    if isinstance(serialized_value[metric_name], Metric):
                        # For checkpoints saved using Composer <= 0.13.5
                        serialized_value[metric_name].persistent(mode=True)
                        # Add new attr in torch2
                        serialized_value[metric_name]._state_dict_pre_hooks = OrderedDict()
                        metric_state_dict = serialized_value[metric_name].state_dict()
                        metric_computed_field = serialized_value[metric_name]._computed
                    elif isinstance(serialized_value[metric_name], dict):
                        # The metric tensor is saved as a numpy array, so that FSDP doesn't mistake it for a tensor to be sharded upon load.
                        # So we have to cast it back to a torch tensor.
                        # For checkpoints saved using Composer >= 0.14
                        metric_state_dict = serialized_value[metric_name]['state_dict']
                        metric_computed_field = serialized_value[metric_name]['_computed']
                        # Backwards compatible loading of torchmetrics from 0.16.0 which casted metric tensors to numpy
                        if isinstance(metric_computed_field, np.ndarray):
                            metric_computed_field = torch.from_numpy(metric_computed_field)
                            metric_computed_device = serialized_value[metric_name].get('_computed_device', None)
                            if metric_computed_device is not None:
                                metric_computed_field = metric_computed_field.to(metric_computed_device)
                    else:
                        raise ValueError(
                            'Error while loading train metric. Train metric from serialization is neither a Torchmetrics Metric object nor a dictionary.',
                        )
                    missing_keys, unexpected_keys = state_field_value[metric_name].load_state_dict(
                        metric_state_dict,
                        strict=False,
                    )
                    state_field_value[metric_name]._computed = metric_computed_field
                    state_field_value[metric_name].persistent(mode=True)
                    self.device.module_to_device(state_field_value[metric_name])
                    if len(missing_keys) > 0:
                        warnings.warn(
                            f"While loading train metric: {metric_name}, missing these keys:  {', '.join(missing_keys)}",
                        )
                    if len(unexpected_keys) > 0:
                        warnings.warn(
                            f"While loading train metric: {metric_name}, found these unexpected keys:  {', '.join(unexpected_keys)}",
                        )
            elif attribute_name == 'eval_metrics':
                # Get current metrics object and populate each metric present
                # in serialization with serialized data via load_state_dict()
                state_field_value = getattr(self, attribute_name)
                for eval_key in state_field_value.keys():
                    if eval_key not in serialized_value:
                        continue
                    for metric_name in state_field_value[eval_key].keys():
                        if metric_name not in serialized_value[eval_key]:
                            continue
                        # Increment _update_count so it is non-zero, preventing Torchmetrics from warning us when we call metric.compute()
                        state_field_value[eval_key][metric_name]._update_count += 1
                        if isinstance(serialized_value[eval_key][metric_name], Metric):
                            # For checkpoints saved using Composer <= 0.13.5
                            serialized_value[eval_key][metric_name].persistent(mode=True)
                            # Add new attr in torch2
                            serialized_value[eval_key][metric_name]._state_dict_pre_hooks = OrderedDict()
                            eval_metric_state_dict = serialized_value[eval_key][metric_name].state_dict()
                            eval_metric_computed_field = serialized_value[eval_key][metric_name]._computed
                        elif isinstance(serialized_value[eval_key][metric_name], dict):
                            # The metric tensor is saved as a numpy array, so that FSDP doesn't mistake it for a tensor to be sharded upon load.
                            # So we have to cast it back to a torch tensor.
                            # For checkpoints saved using Composer >= 0.14
                            eval_metric_state_dict = serialized_value[eval_key][metric_name]['state_dict']
                            eval_metric_computed_field = serialized_value[eval_key][metric_name]['_computed']
                            # Backwards compatible loading of torchmetrics from 0.16.0 which casted metric tensors to numpy
                            if isinstance(eval_metric_computed_field, np.ndarray):
                                eval_metric_computed_field = torch.from_numpy(eval_metric_computed_field)
                                eval_metric_computed_device = serialized_value[eval_key][metric_name].get(
                                    '_computed_device',
                                    None,
                                )
                                if eval_metric_computed_device is not None:
                                    eval_metric_computed_field = eval_metric_computed_field.to(
                                        eval_metric_computed_device,
                                    )
                        else:
                            raise ValueError(
                                'Error while loading evaluation metric. Evaluation metric from serialization is neither a Torchmetrics Metric object nor a dictionary.',
                            )
                        missing_keys, unexpected_keys = state_field_value[eval_key][metric_name].load_state_dict(
                            eval_metric_state_dict,
                            strict=False,
                        )
                        state_field_value[eval_key][metric_name]._computed = eval_metric_computed_field
                        state_field_value[eval_key][metric_name].persistent(mode=True)
                        self.device.module_to_device(state_field_value[eval_key][metric_name])
                        if len(missing_keys) > 0:
                            warnings.warn(
                                f"While loading evaluation metric: {metric_name} for eval dataloader {eval_key}, missing these keys: {', '.join(missing_keys)}",
                            )
                        if len(unexpected_keys) > 0:
                            warnings.warn(
                                f"While loading evaluation metric: {metric_name} for eval dataloader {eval_key}, found these unexpected keys: {', '.join(unexpected_keys)}",
                            )

            elif attribute_name in _STATE_DICT_SERIALIZED_ATTRIBUTES:
                state_field_value = getattr(self, attribute_name)
                for target in ensure_tuple(state_field_value):
                    if type(target).__qualname__ not in serialized_value:
                        warnings.warn(
                            f'{type(target).__qualname__} is not in the state_dict. Its state will not be restored.',
                            category=UserWarning,
                        )
                        continue
                    source = serialized_value[type(target).__qualname__]
                    target.load_state_dict(source)
            else:
                # direct serialization
                try:
                    setattr(self, attribute_name, serialized_value)
                except AttributeError:
                    # ignore AttributeError for properties that have getters but not setters.
                    pass

    @property
    def dataloader(self):
        """The active dataloader."""
        return self._dataloader

    @property
    def dataloader_label(self):
        """The dataloader label for the active dataloader.

        By default, the training dataloader is called ``'train'``. The evaluator dataloader
        is called ``'eval'``, or when multiple evaluators are used, the name of the evaluator.
        However, the dataloader label can be explicitly specified in :meth:`.Trainer.fit`
        and :meth:`.Trainer.eval`.

        Returns:
            Optional[str]: The dataloader label, or None if no dataloader is set.
        """
        return self._dataloader_label

    def set_dataloader(
        self,
        dataloader: Optional[Iterable] = None,
        dataloader_label: Optional[str] = None,
        dataloader_len: Union[int, Time[int]] = -1,
    ):
        """Update the active dataloader and dataloader label.

        Args:
            dataloader (Iterable, optional): The dataloader. Defaults to None.
            dataloader_label (str, optional): The dataloader label. Must be ``None`` if and only if
                ``dataloader`` is None. Defaults to None.
            dataloader_len (int, int): The number of batches per dataloader iteration (e.g. epoch), as used by the trainer.
                Set to ``-1`` to iterate over the entire dataset. (Default: ``-1``.)
        """
        if dataloader is None:
            dataloader_label = None
        else:
            if dataloader_label is None:
                raise ValueError('If the `dataloader` is specified, then `dataloader_label` must not be None.')
        self._dataloader = dataloader
        self._dataloader_label = dataloader_label
        if dataloader is not None:
            self.dataloader_len = dataloader_len  # setting it to -1 will do a failsafe read of len(dataloader)
        else:
            self._dataloader_len = None

    @property
    def dataloader_len(self):
        """The number of batches per dataloader iteration (e.g. epoch), as used by the trainer.

        .. note::

            If not explicitly specified, this value is an approximation, as it depends on ``len(self.dataloader)``.
            See the :doc:`PyTorch DataLoader Documentation <torch:data>` for more information.

        Returns:
            Optional[Time[int]]: The number of batches per dataloader iteration (e.g. epoch), or None if no dataloader
            is defined or if the dataloader has an unknown length (e.g. streaming dataloaders).
        """
        return self._dataloader_len

    @dataloader_len.setter
    def dataloader_len(self, num_batches: Union[int, Time[int]]):
        if isinstance(num_batches, int):
            num_batches = Time(num_batches, TimeUnit.BATCH)
        if self._dataloader is None:
            raise RuntimeError('`State.dataloader_len` cannot be set if the dataloader is not defined.')
        try:
            if isinstance(self._dataloader, collections.abc.Sized):
                dataloader_len = len(self._dataloader)
            else:
                dataloader_len = None
        except (TypeError, NotImplementedError):
            dataloader_len = None
        if dataloader_len is not None and num_batches >= 0 and int(num_batches) > dataloader_len:
            warnings.warn((
                f'DataloaderNumBatchesWarning: The dataloader_len ({int(num_batches)}) '
                f'is greater than the length (i.e. number of batches) of the dataloader, which is '
                f'{dataloader_len}. State.dataloader_len is thus being set to {dataloader_len}.'
            ))
            self._dataloader_len = Time(dataloader_len, TimeUnit.BATCH)
            return
        if num_batches < 0:
            if dataloader_len is not None:
                # len(dataloader) is an approximation -- see https://pytorch.org/docs/stable/data.html.
                # However, in the worst case where additional last batches are dropped, this calculation should be
                # an over-estimate, leading to the entire dataloader still being iterated over.
                self._dataloader_len = Time(dataloader_len, TimeUnit.BATCH)
            else:
                # The dataloader length is unknown.
                self._dataloader_len = None
            return
        self._dataloader_len = num_batches

    @property
    def precision(self):
        """The numerical precision to use for training.

        See :class:`~.Precision` for the supported precisions.
        """
        return self._precision

    @precision.setter
    def precision(self, precision: Union[str, Precision]):
        self._precision = Precision(precision)

    @property
    def precision_config(self):
        """The config for FP8 scaling strategy.

        See parameters for `DelayedScaling <https://docs.nvidia.com/deeplearning/transformer-engine/user-guide/api/common.html?highlight=delayedscaling#transformer_engine.common.recipe.DelayedScaling>`_.
        """
        return self._precision_config

    @property
    def is_model_ddp(self):
        """Whether :attr:`model` is an instance of a :class:`.DistributedDataParallel`."""
        return isinstance(self.model, DistributedDataParallel)

    @property
    def deepspeed_model(self) -> deepspeed.DeepSpeedEngine:
        """Cast :attr:`model` to :class:`~deepspeed.DeepSpeedEngine`."""
        if is_model_deepspeed(self.model):
            return cast('deepspeed.DeepSpeedEngine', self.model)
        raise TypeError('state.model is not a DeepSpeed model')<|MERGE_RESOLUTION|>--- conflicted
+++ resolved
@@ -474,14 +474,6 @@
         if self.load_monolith_rank0_only:
             assert fsdp_config is not None
             error_message = ''
-<<<<<<< HEAD
-=======
-            if fsdp_config['use_orig_params'] == True:
-                error_message += textwrap.dedent(
-                    "load_monolith_rank0_only requires fsdp_config['use_orig_params'] to be False. "
-                    "Either set fsdp_config['use_orig_params'] = False or set load_monolith_rank0_only = False. ",
-                )
->>>>>>> 3614d1d7
             if fsdp_config['sync_module_states'] == False:
                 error_message += textwrap.dedent(
                     "load_monolith_rank0_only requires fsdp_config['sync_module_states'] to be True. "
@@ -810,8 +802,6 @@
             return None
 
     @property
-<<<<<<< HEAD
-=======
     def load_fsdp_monolith_rank0_only(self):
         warnings.warn(
             VersionedDeprecationWarning(
@@ -822,7 +812,6 @@
         return self.load_monolith_rank0_only
 
     @property
->>>>>>> 3614d1d7
     def load_monolith_rank0_only(self):
         return (
             self.fsdp_config is not None and self.fsdp_auto_wrap and self.fsdp_config['state_dict_type'] == 'full' and
